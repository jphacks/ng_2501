'use client'

import { useState } from 'react'
import { useVideoGeneration } from '../app/hooks/useTextAnalysis'
import { Generating } from './generating/Generating'
import { Landing } from './landing/Landing'
import { Prompt } from './prompt/Prompt'
import { Result } from './result/Result'

<<<<<<< HEAD
// ⚠️ テスト用import（開発時のみ使用）
import { TestVideoLoader } from './__test_utils__/TestVideoLoader'
import { useTestVideoGeneration } from './__test_utils__/useTestVideoGeneration'

// テストモードの判定（開発環境でのみ有効）
const USE_TEST_MODE = process.env.NODE_ENV === 'development'
=======
// ⚠️ テスト用import（Issue#56）
// この import を削除すると、テスト用ボタンが表示されなくなります
import { TestVideoLoader } from './__test_utils__/TestVideoLoader'
>>>>>>> 000e0d01

/**
 * Presentation層: 状態管理
 * 4つの状態を管理: ランディング、プロンプト確認、動画生成中、リザルト
 * 状態遷移とルーティングを担当
 */
export function VideoGenerationFlow() {
<<<<<<< HEAD
    // テストモードの切り替え（開発環境でのみ）
    const [isTestMode, setIsTestMode] = useState(false)

    // 本番用のhook
    const productionHook = useVideoGeneration()
    
    // テスト用のhook
    const testHook = useTestVideoGeneration()

    // 使用するhookを切り替え
    const { 
        isGenerating, 
        prompt, 
        result, 
        error, 
        clearResult 
    } = isTestMode ? testHook : productionHook
=======
    const { isGenerating, result, error, startVideoGeneration, editVideo, loadExistingVideo, clearResult } = useVideoGeneration()
>>>>>>> 000e0d01

    // Landing画面で送信時：プロンプトを生成してPrompt画面に遷移
    const handleLandingSubmit = async (text: string, videoPrompt?: string) => {
        await productionHook.generatePrompt(text, videoPrompt)
    }

<<<<<<< HEAD
    // ⚠️ テスト用：既存動画を読み込んでPrompt画面から始める
    const handleLoadExistingVideo = async (videoId: string, promptText: string) => {
        setIsTestMode(true)
        await testHook.loadExistingVideo(videoId, promptText)
    }

    // Prompt画面で動画生成時：動画を生成してGenerating→Result画面に遷移
    const handlePromptGenerate = async (editedPrompt: NonNullable<typeof prompt>) => {
        if (isTestMode) {
            return await testHook.generateVideo(editedPrompt)
        }
        return await productionHook.generateVideo(editedPrompt)
    }

    // 結果をクリア（リセットボタン）
    const handleClearResult = () => {
        setIsTestMode(false)
        productionHook.clearResult()
        testHook.clearResult()
    }

    // 動画編集（本番モードのみ）
    const handleEditVideo = async (videoId: string, editPrompt: string) => {
        if (isTestMode) {
            throw new Error('テストモードでは動画編集はできません')
        }
        return await productionHook.editVideo(videoId, editPrompt)
    }

    // 画面の状態を判定
    const isLanding = !isGenerating && !prompt && !result
    const isPromptScreen = !isGenerating && !!prompt && !result
=======
    // ⚠️ テスト用（Issue#56）
    const handleLoadExistingVideo = async (videoId: string, promptText: string) => {
        await loadExistingVideo(videoId, promptText)
    }

    const isLanding = !isGenerating && !result
>>>>>>> 000e0d01
    const isGeneratingScreen = isGenerating
    const isResult = !!result && !isGenerating
    
    const containerOverflowClass = isLanding ? 'overflow-hidden' : 'overflow-auto'

    return (
        <div className={`h-full flex flex-col w-full min-w-0 ${containerOverflowClass}`}>
            {/* 状態1: ランディング（テキスト入力） */}
            {isLanding && (
<<<<<<< HEAD
                <Landing onSubmit={handleLandingSubmit} isGenerating={isGenerating} error={error}>
                    {/* ⚠️ テスト用（開発環境のみ表示） */}
                    {USE_TEST_MODE && (
                        <TestVideoLoader 
                            onLoadVideo={handleLoadExistingVideo}
                            isLoading={isGenerating}
                        />
                    )}
                </Landing>
            )}

            {/* 状態2: プロンプト確認・編集 */}
            {isPromptScreen && prompt && (
                <Prompt prompt={prompt} isGenerating={isGenerating} onGenerate={handlePromptGenerate} />
            )}
=======
                <Landing 
                    onSubmit={handleLandingSubmit} 
                    isGenerating={isGenerating} 
                    error={error}
                >
                    {/* ⚠️ テスト用（Issue#56） */}
                    <TestVideoLoader 
                        onLoadVideo={handleLoadExistingVideo}
                        isLoading={isGenerating}
                    />
                </Landing>
            )}
>>>>>>> 000e0d01

            {/* 状態3: 動画生成中 */}
            {isGeneratingScreen && <Generating />}

            {/* 状態4: リザルト */}
            {isResult && <Result result={result} isGenerating={isGenerating} onEdit={handleEditVideo} onReset={handleClearResult} />}
        </div>
    )
}<|MERGE_RESOLUTION|>--- conflicted
+++ resolved
@@ -1,24 +1,14 @@
 'use client'
 
-import { useState } from 'react'
 import { useVideoGeneration } from '../app/hooks/useTextAnalysis'
 import { Generating } from './generating/Generating'
 import { Landing } from './landing/Landing'
 import { Prompt } from './prompt/Prompt'
 import { Result } from './result/Result'
 
-<<<<<<< HEAD
-// ⚠️ テスト用import（開発時のみ使用）
-import { TestVideoLoader } from './__test_utils__/TestVideoLoader'
-import { useTestVideoGeneration } from './__test_utils__/useTestVideoGeneration'
-
-// テストモードの判定（開発環境でのみ有効）
-const USE_TEST_MODE = process.env.NODE_ENV === 'development'
-=======
 // ⚠️ テスト用import（Issue#56）
 // この import を削除すると、テスト用ボタンが表示されなくなります
 import { TestVideoLoader } from './__test_utils__/TestVideoLoader'
->>>>>>> 000e0d01
 
 /**
  * Presentation層: 状態管理
@@ -26,74 +16,36 @@
  * 状態遷移とルーティングを担当
  */
 export function VideoGenerationFlow() {
-<<<<<<< HEAD
-    // テストモードの切り替え（開発環境でのみ）
-    const [isTestMode, setIsTestMode] = useState(false)
-
-    // 本番用のhook
-    const productionHook = useVideoGeneration()
-    
-    // テスト用のhook
-    const testHook = useTestVideoGeneration()
-
-    // 使用するhookを切り替え
     const { 
         isGenerating, 
         prompt, 
         result, 
         error, 
+        generatePrompt, 
+        generateVideo, 
+        editVideo, 
+        loadExistingVideo, 
         clearResult 
-    } = isTestMode ? testHook : productionHook
-=======
-    const { isGenerating, result, error, startVideoGeneration, editVideo, loadExistingVideo, clearResult } = useVideoGeneration()
->>>>>>> 000e0d01
+    } = useVideoGeneration()
 
     // Landing画面で送信時：プロンプトを生成してPrompt画面に遷移
     const handleLandingSubmit = async (text: string, videoPrompt?: string) => {
-        await productionHook.generatePrompt(text, videoPrompt)
+        await generatePrompt(text, videoPrompt)
     }
 
-<<<<<<< HEAD
-    // ⚠️ テスト用：既存動画を読み込んでPrompt画面から始める
+    // ⚠️ テスト用（Issue#56）：既存動画を読み込んでPrompt画面から始める
     const handleLoadExistingVideo = async (videoId: string, promptText: string) => {
-        setIsTestMode(true)
-        await testHook.loadExistingVideo(videoId, promptText)
+        await loadExistingVideo(videoId, promptText)
     }
 
     // Prompt画面で動画生成時：動画を生成してGenerating→Result画面に遷移
     const handlePromptGenerate = async (editedPrompt: NonNullable<typeof prompt>) => {
-        if (isTestMode) {
-            return await testHook.generateVideo(editedPrompt)
-        }
-        return await productionHook.generateVideo(editedPrompt)
-    }
-
-    // 結果をクリア（リセットボタン）
-    const handleClearResult = () => {
-        setIsTestMode(false)
-        productionHook.clearResult()
-        testHook.clearResult()
-    }
-
-    // 動画編集（本番モードのみ）
-    const handleEditVideo = async (videoId: string, editPrompt: string) => {
-        if (isTestMode) {
-            throw new Error('テストモードでは動画編集はできません')
-        }
-        return await productionHook.editVideo(videoId, editPrompt)
+        return await generateVideo(editedPrompt)
     }
 
     // 画面の状態を判定
     const isLanding = !isGenerating && !prompt && !result
     const isPromptScreen = !isGenerating && !!prompt && !result
-=======
-    // ⚠️ テスト用（Issue#56）
-    const handleLoadExistingVideo = async (videoId: string, promptText: string) => {
-        await loadExistingVideo(videoId, promptText)
-    }
-
-    const isLanding = !isGenerating && !result
->>>>>>> 000e0d01
     const isGeneratingScreen = isGenerating
     const isResult = !!result && !isGenerating
     
@@ -103,23 +55,6 @@
         <div className={`h-full flex flex-col w-full min-w-0 ${containerOverflowClass}`}>
             {/* 状態1: ランディング（テキスト入力） */}
             {isLanding && (
-<<<<<<< HEAD
-                <Landing onSubmit={handleLandingSubmit} isGenerating={isGenerating} error={error}>
-                    {/* ⚠️ テスト用（開発環境のみ表示） */}
-                    {USE_TEST_MODE && (
-                        <TestVideoLoader 
-                            onLoadVideo={handleLoadExistingVideo}
-                            isLoading={isGenerating}
-                        />
-                    )}
-                </Landing>
-            )}
-
-            {/* 状態2: プロンプト確認・編集 */}
-            {isPromptScreen && prompt && (
-                <Prompt prompt={prompt} isGenerating={isGenerating} onGenerate={handlePromptGenerate} />
-            )}
-=======
                 <Landing 
                     onSubmit={handleLandingSubmit} 
                     isGenerating={isGenerating} 
@@ -132,13 +67,17 @@
                     />
                 </Landing>
             )}
->>>>>>> 000e0d01
+
+            {/* 状態2: プロンプト確認・編集 */}
+            {isPromptScreen && prompt && (
+                <Prompt prompt={prompt} isGenerating={isGenerating} onGenerate={handlePromptGenerate} />
+            )}
 
             {/* 状態3: 動画生成中 */}
             {isGeneratingScreen && <Generating />}
 
             {/* 状態4: リザルト */}
-            {isResult && <Result result={result} isGenerating={isGenerating} onEdit={handleEditVideo} onReset={handleClearResult} />}
+            {isResult && <Result result={result} isGenerating={isGenerating} onEdit={editVideo} onReset={clearResult} />}
         </div>
     )
 }